{
  "name": "craftcms/commerce-stripe",
  "description": "Stripe integration for Craft Commerce 2 & 3",
  "version": "2.3.2.2",
  "type": "craft-plugin",
  "keywords": [
    "stripe",
    "commerce",
    "craftcms",
    "yii2"
  ],
  "license": "MIT",
  "authors": [
    {
      "name": "Pixel & Tonic",
      "homepage": "https://pixelandtonic.com/"
    }
  ],
  "support": {
    "email": "support@craftcms.com",
    "issues": "https://github.com/craftcms/commerce-stripe/issues?state=open",
    "source": "https://github.com/craftcms/commerce-stripe",
    "docs": "https://github.com/craftcms/commerce-stripe/blob/master/README.md",
    "rss": "https://github.com/craftcms/commerce-stripe/commits/master.atom"
  },
  "require": {
<<<<<<< HEAD
    "craftcms/cms": "^3.4.0",
    "craftcms/commerce": "dev-develop as 3.4.3",
=======
    "craftcms/cms": "^3.1.5",
    "craftcms/commerce": "^2.2.0|^3.4.5",
>>>>>>> 004fe010
    "stripe/stripe-php": "^7.0"
  },
  "require-dev": {
    "phpstan/phpstan": "^0.12.96"
  },
  "autoload": {
    "psr-4": {
      "craft\\commerce\\stripe\\": "src/"
    }
  },
  "scripts": {
    "phpstan": "phpstan --memory-limit=1G"
  },
  "extra": {
    "name": "Stripe for Craft Commerce",
    "handle": "commerce-stripe",
    "documentationUrl": "https://github.com/craftcms/commerce-stripe/blob/master/README.md"
  }
}<|MERGE_RESOLUTION|>--- conflicted
+++ resolved
@@ -24,13 +24,8 @@
     "rss": "https://github.com/craftcms/commerce-stripe/commits/master.atom"
   },
   "require": {
-<<<<<<< HEAD
     "craftcms/cms": "^3.4.0",
-    "craftcms/commerce": "dev-develop as 3.4.3",
-=======
-    "craftcms/cms": "^3.1.5",
-    "craftcms/commerce": "^2.2.0|^3.4.5",
->>>>>>> 004fe010
+    "craftcms/commerce": "^3.4.5",
     "stripe/stripe-php": "^7.0"
   },
   "require-dev": {
