--- conflicted
+++ resolved
@@ -1,12 +1,11 @@
 # Release Notes for Stripe for Craft Commerce
 
-<<<<<<< HEAD
 ### Unreleased
 
 ### Changed
 - Switched to Stripe API version 2019-03-14.
 - `Stripe` gateway is now called `Stripe Charge`.
-=======
+
 ## 1.2.2 - 2019-04-30
 
 ### Added
@@ -14,7 +13,6 @@
 
 ### Changed
 - Stripe for Craft Commerce now requires Craft Commerce 2.1.4 or later.
->>>>>>> 8df245a3
 
 ## 1.2.1 - 2019-04-16
 
