<?php
/**
 * @link https://craftcms.com/
 * @copyright Copyright (c) Pixel & Tonic, Inc.
 * @license MIT
 */

namespace craft\commerce\stripe;

use craft\commerce\services\Gateways;
use craft\commerce\stripe\gateways\Gateway;
use craft\commerce\stripe\gateways\PaymentIntents;
use craft\commerce\stripe\models\Settings;
use craft\commerce\stripe\plugin\Services;
use craft\events\RegisterComponentTypesEvent;
use yii\base\Event;

/**
 * Plugin represents the Stripe integration plugin.
 *
 * @method Settings getSettings()
 * @author Pixel & Tonic, Inc. <support@pixelandtonic.com>
 * @since 1.0
 *
 * @property-read Settings $settings
 */
class Plugin extends \craft\base\Plugin
{
    /**
     * @inheritDoc
     */
<<<<<<< HEAD
    public string $schemaVersion = '2.4.0';
=======
    public $schemaVersion = '2.4.1';
>>>>>>> 3e2d180a

    use Services;

    /**
     * @inheritdoc
     */
    public function init(): void
    {
        parent::init();

        $this->_setPluginComponents();

        Event::on(
            Gateways::class,
            Gateways::EVENT_REGISTER_GATEWAY_TYPES,
            function(RegisterComponentTypesEvent $event) {
                $event->types[] = Gateway::class;
                $event->types[] = PaymentIntents::class;
            }
        );
    }

    /**
     * @inheritdoc
     */
    protected function createSettingsModel(): Settings
    {
        return new Settings();
    }
}<|MERGE_RESOLUTION|>--- conflicted
+++ resolved
@@ -29,11 +29,7 @@
     /**
      * @inheritDoc
      */
-<<<<<<< HEAD
-    public string $schemaVersion = '2.4.0';
-=======
-    public $schemaVersion = '2.4.1';
->>>>>>> 3e2d180a
+    public string $schemaVersion = '2.4.1';
 
     use Services;
 
